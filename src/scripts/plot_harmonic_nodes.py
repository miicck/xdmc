--- conflicted
+++ resolved
@@ -106,13 +106,5 @@
     plt.scatter([p[0] for p in config[1:]], [p[1] for p in config[1:]])
     plt.gca().set_aspect(1.0)
 
-<<<<<<< HEAD
 plot_2d_nodes(other_particles=[[1.0,0]])
-plt.show()
-=======
-for n in range(0, 50):
-    print("{0}/50".format(n))
-    plot_2d_nodes(other_particles=[8*(np.random.rand(2)-0.5) for i in range(0,10)])
-    plt.savefig("nodes_{0}.png".format(n))
-    plt.clf()
->>>>>>> 3bfcf907
+plt.show()